--- conflicted
+++ resolved
@@ -485,7 +485,6 @@
         """
         self.max_turns = max_turns
         print("Starting AI vs AI Game...")
-<<<<<<< HEAD
         filename = f"gameTrace-{use_alpha_beta}-{max_time}-{max_turns}.txt"
         with open(filename, "w") as file:
             try:
@@ -565,51 +564,6 @@
 
         print(f"Game trace saved to: {filename}")        
 
-        
-=======
-        print(f"→ Heuristic: {heuristic}")
-        print(f"→ Alpha-Beta Pruning: {'Enabled' if use_alpha_beta else 'Disabled'}")
-        print(f"→ Depth: {depth}, Max Time per Move: {max_time} seconds, Max Turns: {max_turns}\n")
-
-        # Set the heuristic evaluation function
-        if heuristic == "e1":
-            self.evaluate_board = self.evaluate_board_e1
-        elif heuristic == "e2":
-            self.evaluate_board = self.evaluate_board_e2
-        else:
-            self.evaluate_board = self.evaluate_board  # Default e0
-
-        while True:
-            # Check if the game has ended
-            game_over, winner = self.is_terminal(self.current_game_state)
-            if game_over:
-                break
-
-            # Check if max_turns has been reached
-            if self.total_half_turns >= max_turns * 2:
-                print(f"Game ended in a draw due to reaching {max_turns} turns.")
-                self.current_game_state["winner"] = "draw"
-                break
-
-            # Let AI choose move using minimax (with or without alpha-beta)
-            move = self.get_ai_move(
-                self.current_game_state,
-                depth=depth,
-                heuristic=heuristic,  # ✅ Pass heuristic explicitly
-                max_time=max_time,
-                use_alpha_beta=use_alpha_beta
-            )
-
-            if move == "GAME_OVER":
-                break  # No valid moves available
-
-            # Print move and apply
-            print(f"AI ({self.current_game_state['turn']}) chose: {self.convert_move_to_notation(move)}")
-            self.make_move(self.current_game_state, move)
-            self.display_board(self.current_game_state)
-            time.sleep(1)  # Optional delay for readability
->>>>>>> 98f91a54
-
         # Game over message
         game_over, winner = self.is_terminal(self.current_game_state)
         if game_over:
@@ -627,10 +581,6 @@
         print("Starting Game...")
         filename = f"gameTrace-{use_alpha_beta}-{max_time}-{max_turns}.txt"
 
-<<<<<<< HEAD
-        # Default heuristic: e0
-        self.evaluate_board = self.evaluate_board  # Keep e0 as default
-
         with open(filename, "w") as file:
             file.write(f"Mini Chess {mode} Game Trace\n")
             file.write(f"Alpha-Beta: {use_alpha_beta}\nTimeout: {max_time} sec\nMax Turns: {max_turns}\n\n")
@@ -641,55 +591,28 @@
                     # Default heuristic: e0
             self.evaluate_board = self.evaluate_board
                     # Ask for heuristics only if AI is involved
+        heuristic_choice = "e0"  # Default heuristic
             if mode in ["H-AI", "AI-H"]:
                 heuristic_choice = input("Choose heuristic (e0 for basic piece values, e1 for positional advantage, e2 for aggressive captures): ").strip().lower()
-                if heuristic_choice == "e1":
-                    self.evaluate_board = self.evaluate_board_e1
-                elif heuristic_choice == "e2":
-                    self.evaluate_board = self.evaluate_board_e2
-                elif heuristic_choice != "e0":
-                    print("Invalid choice! Defaulting to e0.")
-                    filename = f"gameTrace-{use_alpha_beta}-{max_time}-{max_turns}.txt"
-        
-=======
-        # Ask for heuristics only if AI is involved
-        heuristic_choice = "e0"  # Default heuristic
-        if mode in ["H-AI", "AI-H"]:
-            heuristic_choice = input("Choose heuristic (e0 for basic piece values, e1 for positional advantage, e2 for aggressive captures): ").strip().lower()
             if heuristic_choice not in ["e0", "e1", "e2"]:
                 print("Invalid choice! Defaulting to e0.")
                 heuristic_choice = "e0"
 
         # ✅ Ensure correct heuristic is set
-        if heuristic_choice == "e1":
-            self.evaluate_board = self.evaluate_board_e1
-        elif heuristic_choice == "e2":
-            self.evaluate_board = self.evaluate_board_e2
-        else:
-            self.evaluate_board = self.evaluate_board  # Default to e0
+            if heuristic_choice == "e1":
+                self.evaluate_board = self.evaluate_board_e1
+            elif heuristic_choice == "e2":
+                self.evaluate_board = self.evaluate_board_e2
+            else:
+                self.evaluate_board = self.evaluate_board  # Default to e0
 
         print(f"Using heuristic: {heuristic_choice}")  # Debugging print
-
-        # AI moves first if AI-H mode
-        if mode == "AI-H":
-            self.display_board(self.current_game_state)
-            move = self.get_ai_move(self.current_game_state, depth, heuristic=heuristic_choice, max_time=max_time, use_alpha_beta=use_alpha_beta)
-            print(f"AI (White) chose: {self.convert_move_to_notation(move)}")
-            self.make_move(self.current_game_state, move)
-
-        while True:
-            self.display_board(self.current_game_state)
-
-            # **Check if max_turns has been reached**
-            if self.total_half_turns >= max_turns * 2:
-                print(f"Game ended in a draw due to reaching {max_turns} turns.")
-                self.current_game_state["winner"] = "draw"
-                break
->>>>>>> 98f91a54
+                    filename = f"gameTrace-{use_alpha_beta}-{max_time}-{max_turns}.txt"
+        
 
             if mode == "AI-H":
                     self.display_board(self.current_game_state)
-                    move, best_search_score  = self.get_ai_move(self.current_game_state, depth, max_time=max_time, use_alpha_beta=use_alpha_beta)
+                    move, best_search_score  = self.get_ai_move(self.current_game_state, depth, heuristic=heuristic_choice, max_time=max_time, use_alpha_beta=use_alpha_beta)
                     move_notation = self.convert_move_to_notation(move)
                     print(f"AI (White) chose: {move_notation}")
                     file.write(f"\nTURN {turn_count + 1} (White to move - AI)\n")
@@ -697,7 +620,6 @@
                     file.write(f"Search Score: {best_search_score}\n")
      
 
-<<<<<<< HEAD
                     self.make_move(self.current_game_state, move)
                     
 
@@ -727,7 +649,7 @@
                         move_notation = self.convert_move_to_notation(move)
                         file.write(f"Player ({self.current_game_state['turn']}) chose: {move_notation}\n")
 
-                    if mode == "H-AI":
+                    elif mode == "H-AI":
                         if self.current_game_state["turn"] == "white":  # Human starts in H-AI
                             move = input("Enter your move (e.g., B2 B3): ")
                             move = self.parse_input(move)
@@ -738,7 +660,7 @@
                             file.write(f"Player White (H) chose: {move_notation}\n")
                         else:  # AI moves as Black
                             start_time = time.time()
-                            move, best_search_score= self.get_ai_move(self.current_game_state, depth, max_time=max_time, use_alpha_beta=use_alpha_beta)
+                            move, best_search_score= self.get_ai_move(self.current_game_state, depth, heuristic=heuristic_choice, max_time=max_time, use_alpha_beta=use_alpha_beta)
                             end_time = time.time()
                             move_time = round(end_time - start_time, 4)
 
@@ -760,7 +682,7 @@
                             file.write(f"Human (black) chose: {move_notation}\n")
                         else:  # AI moves as Black
                             start_time = time.time()
-                            move, best_search_score = self.get_ai_move(self.current_game_state, depth, max_time=max_time, use_alpha_beta=use_alpha_beta)
+                            move, best_search_score = self.get_ai_move(self.current_game_state, depth, heuristic=heuristic_choice, max_time=max_time, use_alpha_beta=use_alpha_beta)
                             end_time = time.time()
                             move_time = round(end_time - start_time, 4)
 
@@ -790,38 +712,6 @@
                         break
 
             print(f"Game trace saved to: {filename}")
-=======
-            elif mode == "H-AI":
-                if self.current_game_state["turn"] == "white":  # Human starts in H-AI
-                    move = input("Enter your move (e.g., B2 B3): ")
-                    move = self.parse_input(move)
-                    if not move or not self.is_valid_move(self.current_game_state, move):
-                        print("Invalid move. Try again.")
-                        continue
-                else:  # AI moves as Black
-                    move = self.get_ai_move(self.current_game_state, depth, heuristic=heuristic_choice, max_time=max_time, use_alpha_beta=use_alpha_beta)
-                    print(f"AI selected move: {self.convert_move_to_notation(move)}")
-
-            elif mode == "AI-H":  # AI started first, now human plays
-                if self.current_game_state["turn"] == "black":  # AI is White, human plays Black
-                    move = input("Enter your move (e.g., B2 B3): ")
-                    move = self.parse_input(move)
-                    if not move or not self.is_valid_move(self.current_game_state, move):
-                        print("Invalid move. Try again.")
-                        continue
-                else:  # AI moves as Black
-                    move = self.get_ai_move(self.current_game_state, depth, heuristic=heuristic_choice, max_time=max_time, use_alpha_beta=use_alpha_beta)
-                    print(f"AI selected move: {self.convert_move_to_notation(move)}")
-
-            self.make_move(self.current_game_state, move)
-
-            if "winner" in self.current_game_state:
-                if self.current_game_state["winner"] == "draw":
-                    print("The game has reached a draw. Game over.")
-                else:
-                    print(f"{self.current_game_state['winner'].capitalize()} wins the game!")
-                break
->>>>>>> 98f91a54
 
     def get_ai_move(self, game_state, depth=3, heuristic="e0", max_time=5, use_alpha_beta=True):
         """
@@ -869,7 +759,6 @@
             (game_state["turn"] == "black" and eval_score < best_value):
                 best_value = eval_score
                 best_move = move
-<<<<<<< HEAD
                 best_search_score = eval_score 
 
         filename = f"gameTrace-{use_alpha_beta}-{max_time}-{max_turns}.txt"
@@ -879,14 +768,12 @@
         end_time = time.time()  
         elapsed_time = end_time - start_time
         print(f"AI ({game_state['turn']}) took {elapsed_time:.3f} seconds to select a move.")
-=======
 
         elapsed_time = time.time() - start_time
 
         print(f"AI ({game_state['turn']}) took {elapsed_time:.4f} seconds to select a move.")
         print(f"AI explored {self.nodes_explored} nodes using {'Alpha-Beta Pruning' if use_alpha_beta else 'Standard Minimax'}.")
         print(f"Using heuristic: {heuristic}")  # ✅ Debugging line to verify heuristic selection
->>>>>>> 98f91a54
 
         return best_move, best_search_score
 
