--- conflicted
+++ resolved
@@ -885,22 +885,7 @@
                     break
 
 
-<<<<<<< HEAD
-#uncomment this to play AI AI
-
-if __name__ == "__main__":
-    game = MiniChess()
-    game.board_history = {}  # Initialize board state tracking
-    game.play_ai_vs_ai(depth=6, heuristic="e0")
-    
-#uncomment this to play all other modes
-"""if __name__ == "__main__":
-    game = MiniChess()
-    game.board_history = {} 
-    game.play_ai_game(mode="H-H", depth=3) 
-
-"""
-=======
+
 if __name__ == "__main__":
     game = MiniChess()
     game.board_history = {}  
@@ -945,4 +930,3 @@
     else:
         print("Invalid selection. Defaulting to Human vs Human mode.")
         game.play(max_turns=max_turns)
->>>>>>> e78069bc
